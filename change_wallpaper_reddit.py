--- conflicted
+++ resolved
@@ -75,7 +75,6 @@
     # Check if OS is Linux or Windows, then execute command to change wallpaper
     platformName = platform.system()
     if platformName.startswith("Lin"):
-<<<<<<< HEAD
 
         # Check desktop environments for linux
         desktopEnvironment = detect_desktop_environment();
@@ -83,10 +82,7 @@
             os.system("gsettings set org.gnome.desktop.background picture-uri file://" + saveLocation)
         elif desktopEnvironment == 'mate':
             os.system("gsettings set org.mate.background picture-filename " + saveLocation)
-        else:
-            print "Unsupported desktop environment"
-=======
-        if args.kde:
+        elif desktopEnvironment == 'kde':
             kde_console_string = """
                 qdbus org.kde.plasmashell /PlasmaShell org.kde.PlasmaShell.evaluateScript '
                     var allDesktops = desktops();
@@ -101,8 +97,8 @@
             """
             os.system(kde_console_string.format(saveLocation))
         else:
-            os.system("gsettings set org.gnome.desktop.background picture-uri file://" + saveLocation)
->>>>>>> 81bf178b
+            print "Unsupported desktop environment"
+            
     if platformName.startswith("Win"):
         SPI_SETDESKWALLPAPER = 20
         ctypes.windll.user32.SystemParametersInfoA(SPI_SETDESKWALLPAPER, 0, saveLocation, 3)